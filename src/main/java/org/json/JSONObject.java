--- conflicted
+++ resolved
@@ -2500,12 +2500,6 @@
         return string;
     }
 
-<<<<<<< HEAD
-    public static <T extends Iterable<?>> void testValidity(T objects) {
-        for (Object object : objects) {
-            testValidity(object);
-        }
-=======
 
     private static boolean potentialNumber(String value){
         if (value == null || value.isEmpty()){
@@ -2526,7 +2520,6 @@
             return false;
         }
         return value.charAt(index) >= '0' && value.charAt(index) <= '9';
->>>>>>> f346203c
     }
 
     /**
