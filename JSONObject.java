package org.json;

/*
Copyright (c) 2002 JSON.org

Permission is hereby granted, free of charge, to any person obtaining a copy
of this software and associated documentation files (the "Software"), to deal
in the Software without restriction, including without limitation the rights
to use, copy, modify, merge, publish, distribute, sublicense, and/or sell
copies of the Software, and to permit persons to whom the Software is
furnished to do so, subject to the following conditions:

The above copyright notice and this permission notice shall be included in all
copies or substantial portions of the Software.

The Software shall be used for Good, not Evil.

THE SOFTWARE IS PROVIDED "AS IS", WITHOUT WARRANTY OF ANY KIND, EXPRESS OR
IMPLIED, INCLUDING BUT NOT LIMITED TO THE WARRANTIES OF MERCHANTABILITY,
FITNESS FOR A PARTICULAR PURPOSE AND NONINFRINGEMENT. IN NO EVENT SHALL THE
AUTHORS OR COPYRIGHT HOLDERS BE LIABLE FOR ANY CLAIM, DAMAGES OR OTHER
LIABILITY, WHETHER IN AN ACTION OF CONTRACT, TORT OR OTHERWISE, ARISING FROM,
OUT OF OR IN CONNECTION WITH THE SOFTWARE OR THE USE OR OTHER DEALINGS IN THE
SOFTWARE.
*/

import java.io.IOException;
import java.io.Writer;
import java.lang.reflect.Field;
import java.lang.reflect.Modifier;
import java.lang.reflect.Method;
import java.util.Collection;
import java.util.Enumeration;
import java.util.HashMap;
import java.util.Iterator;
import java.util.Locale;
import java.util.Map;
import java.util.ResourceBundle;
import java.util.TreeSet;

/**
 * A JSONObject is an unordered collection of name/value pairs. Its
 * external form is a string wrapped in curly braces with colons between the
 * names and values, and commas between the values and names. The internal form
 * is an object having <code>get</code> and <code>opt</code> methods for
 * accessing the values by name, and <code>put</code> methods for adding or
 * replacing values by name. The values can be any of these types:
 * <code>Boolean</code>, <code>JSONArray</code>, <code>JSONObject</code>,
 * <code>Number</code>, <code>String</code>, or the <code>JSONObject.NULL</code>
 * object. A JSONObject constructor can be used to convert an external form
 * JSON text into an internal form whose values can be retrieved with the
 * <code>get</code> and <code>opt</code> methods, or to convert values into a
 * JSON text using the <code>put</code> and <code>toString</code> methods.
 * A <code>get</code> method returns a value if one can be found, and throws an
 * exception if one cannot be found. An <code>opt</code> method returns a
 * default value instead of throwing an exception, and so is useful for
 * obtaining optional values.
 * <p>
 * The generic <code>get()</code> and <code>opt()</code> methods return an
 * object, which you can cast or query for type. There are also typed
 * <code>get</code> and <code>opt</code> methods that do type checking and type
 * coercion for you. The opt methods differ from the get methods in that they
 * do not throw. Instead, they return a specified value, such as null.
 * <p>
 * The <code>put</code> methods add or replace values in an object. For example, 
 * <pre>myString = new JSONObject().put("JSON", "Hello, World!").toString();</pre>
 * produces the string <code>{"JSON": "Hello, World"}</code>.
 * <p>
 * The texts produced by the <code>toString</code> methods strictly conform to
 * the JSON syntax rules.
 * The constructors are more forgiving in the texts they will accept:
 * <ul>
 * <li>An extra <code>,</code>&nbsp;<small>(comma)</small> may appear just
 *     before the closing brace.</li>
 * <li>Strings may be quoted with <code>'</code>&nbsp;<small>(single
 *     quote)</small>.</li>
 * <li>Strings do not need to be quoted at all if they do not begin with a quote
 *     or single quote, and if they do not contain leading or trailing spaces,
 *     and if they do not contain any of these characters:
 *     <code>{ } [ ] / \ : , = ; #</code> and if they do not look like numbers
 *     and if they are not the reserved words <code>true</code>,
 *     <code>false</code>, or <code>null</code>.</li>
 * <li>Keys can be followed by <code>=</code> or <code>=></code> as well as
 *     by <code>:</code>.</li>
 * <li>Values can be followed by <code>;</code> <small>(semicolon)</small> as
 *     well as by <code>,</code> <small>(comma)</small>.</li>
 * <li>Numbers may have the <code>0x-</code> <small>(hex)</small> prefix.</li>
 * </ul>
 * @author JSON.org
 * @version 2010-12-28
 */
public class JSONObject {

    /**
     * JSONObject.NULL is equivalent to the value that JavaScript calls null,
     * whilst Java's null is equivalent to the value that JavaScript calls
     * undefined.
     */
     private static final class Null {

        /**
         * There is only intended to be a single instance of the NULL object,
         * so the clone method returns itself.
         * @return     NULL.
         */
        protected final Object clone() {
            return this;
        }

        /**
         * A Null object is equal to the null value and to itself.
         * @param object    An object to test for nullness.
         * @return true if the object parameter is the JSONObject.NULL object
         *  or null.
         */
        public boolean equals(Object object) {
            return object == null || object == this;
        }

        /**
         * Get the "null" string value.
         * @return The string "null".
         */
        public String toString() {
            return "null";
        }
    }


    /**
     * The map where the JSONObject's properties are kept.
     */
    private Map map;


    /**
     * It is sometimes more convenient and less ambiguous to have a
     * <code>NULL</code> object than to use Java's <code>null</code> value.
     * <code>JSONObject.NULL.equals(null)</code> returns <code>true</code>.
     * <code>JSONObject.NULL.toString()</code> returns <code>"null"</code>.
     */
    public static final Object NULL = new Null();


    /**
     * Construct an empty JSONObject.
     */
    public JSONObject() {
        this.map = new HashMap();
    }


    /**
     * Construct a JSONObject from a subset of another JSONObject.
     * An array of strings is used to identify the keys that should be copied.
     * Missing keys are ignored.
     * @param jo A JSONObject.
     * @param names An array of strings.
     * @throws JSONException 
     * @exception JSONException If a value is a non-finite number or if a name is duplicated.
     */
    public JSONObject(JSONObject jo, String[] names) {
        this();
        for (int i = 0; i < names.length; i += 1) {
            try {
                putOnce(names[i], jo.opt(names[i]));
            } catch (Exception ignore) {
            }
        }
    }


    /**
     * Construct a JSONObject from a JSONTokener.
     * @param x A JSONTokener object containing the source string.
     * @throws JSONException If there is a syntax error in the source string
     *  or a duplicated key.
     */
    public JSONObject(JSONTokener x) throws JSONException {
        this();
        char c;
        String key;

        if (x.nextClean() != '{') {
            throw x.syntaxError("A JSONObject text must begin with '{'");
        }
        for (;;) {
            c = x.nextClean();
            switch (c) {
            case 0:
                throw x.syntaxError("A JSONObject text must end with '}'");
            case '}':
                return;
            default:
                x.back();
                key = x.nextValue().toString();
            }

// The key is followed by ':'. We will also tolerate '=' or '=>'.

            c = x.nextClean();
            if (c == '=') {
                if (x.next() != '>') {
                    x.back();
                }
            } else if (c != ':') {
                throw x.syntaxError("Expected a ':' after a key");
            }
            putOnce(key, x.nextValue());

// Pairs are separated by ','. We will also tolerate ';'.

            switch (x.nextClean()) {
            case ';':
            case ',':
                if (x.nextClean() == '}') {
                    return;
                }
                x.back();
                break;
            case '}':
                return;
            default:
                throw x.syntaxError("Expected a ',' or '}'");
            }
        }
    }


    /**
     * Construct a JSONObject from a Map.
     *
     * @param map A map object that can be used to initialize the contents of
     *  the JSONObject.
     * @throws JSONException 
     */
    public JSONObject(Map map) {
        this.map = new HashMap();
        if (map != null) {
            Iterator i = map.entrySet().iterator();
            while (i.hasNext()) {
                Map.Entry e = (Map.Entry)i.next();
                Object value = e.getValue();
                if (value != null) {
                    this.map.put(e.getKey(), wrap(value));
                }
            }
        }
    }


    /**
     * Construct a JSONObject from an Object using bean getters.
     * It reflects on all of the public methods of the object.
     * For each of the methods with no parameters and a name starting
     * with <code>"get"</code> or <code>"is"</code> followed by an uppercase letter,
     * the method is invoked, and a key and the value returned from the getter method
     * are put into the new JSONObject.
     *
     * The key is formed by removing the <code>"get"</code> or <code>"is"</code> prefix.
     * If the second remaining character is not upper case, then the first
     * character is converted to lower case.
     *
     * For example, if an object has a method named <code>"getName"</code>, and
     * if the result of calling <code>object.getName()</code> is <code>"Larry Fine"</code>,
     * then the JSONObject will contain <code>"name": "Larry Fine"</code>.
     *
     * @param bean An object that has getter methods that should be used
     * to make a JSONObject.
     */
    public JSONObject(Object bean) {
        this();
        populateMap(bean);
    }


    /**
     * Construct a JSONObject from an Object, using reflection to find the
     * public members. The resulting JSONObject's keys will be the strings
     * from the names array, and the values will be the field values associated
     * with those keys in the object. If a key is not found or not visible,
     * then it will not be copied into the new JSONObject.
     * @param object An object that has fields that should be used to make a
     * JSONObject.
     * @param names An array of strings, the names of the fields to be obtained
     * from the object.
     */
    public JSONObject(Object object, String names[]) {
        this();
        Class c = object.getClass();
        for (int i = 0; i < names.length; i += 1) {
            String name = names[i];
            try {
                putOpt(name, c.getField(name).get(object));
            } catch (Exception ignore) {
            }
        }
    }


    /**
     * Construct a JSONObject from a source JSON text string.
     * This is the most commonly used JSONObject constructor.
     * @param source    A string beginning
     *  with <code>{</code>&nbsp;<small>(left brace)</small> and ending
     *  with <code>}</code>&nbsp;<small>(right brace)</small>.
     * @exception JSONException If there is a syntax error in the source
     *  string or a duplicated key.
     */
    public JSONObject(String source) throws JSONException {
        this(new JSONTokener(source));
    }


    /**
     * Construct a JSONObject from a ResourceBundle.
     * @param baseName The ResourceBundle base name.
     * @param locale The Locale to load the ResourceBundle for.
     * @throws JSONException If any JSONExceptions are detected.
     */
    public JSONObject(String baseName, Locale locale) throws JSONException {
        this();
        ResourceBundle r = ResourceBundle.getBundle(baseName, locale, 
                Thread.currentThread().getContextClassLoader());

// Iterate through the keys in the bundle.
        
        Enumeration keys = r.getKeys();
        while (keys.hasMoreElements()) {
            Object key = keys.nextElement();
            if (key instanceof String) {
    
// Go through the path, ensuring that there is a nested JSONObject for each 
// segment except the last. Add the value using the last segment's name into
// the deepest nested JSONObject.
                
                String[] path = ((String)key).split("\\.");
                int last = path.length - 1;
                JSONObject target = this;
                for (int i = 0; i < last; i += 1) {
                    String segment = path[i];
                    JSONObject nextTarget = target.optJSONObject(segment);
                    if (nextTarget == null) {
                        nextTarget = new JSONObject();
                        target.put(segment, nextTarget);
                    }
                    target = nextTarget;
                }
                target.put(path[last], r.getString((String)key));
            }
        }
    }

    
    /**
     * Accumulate values under a key. It is similar to the put method except
     * that if there is already an object stored under the key then a
     * JSONArray is stored under the key to hold all of the accumulated values.
     * If there is already a JSONArray, then the new value is appended to it.
     * In contrast, the put method replaces the previous value.
     * @param key   A key string.
     * @param value An object to be accumulated under the key.
     * @return this.
     * @throws JSONException If the value is an invalid number
     *  or if the key is null.
     */
    public JSONObject accumulate(String key, Object value)
            throws JSONException {
        testValidity(value);
        Object object = opt(key);
        if (object == null) {
            put(key, value instanceof JSONArray ?
                    new JSONArray().put(value) : value);
        } else if (object instanceof JSONArray) {
            ((JSONArray)object).put(value);
        } else {
            put(key, new JSONArray().put(object).put(value));
        }
        return this;
    }


    /**
     * Append values to the array under a key. If the key does not exist in the
     * JSONObject, then the key is put in the JSONObject with its value being a
     * JSONArray containing the value parameter. If the key was already
     * associated with a JSONArray, then the value parameter is appended to it.
     * @param key   A key string.
     * @param value An object to be accumulated under the key.
     * @return this.
     * @throws JSONException If the key is null or if the current value
     *  associated with the key is not a JSONArray.
     */
    public JSONObject append(String key, Object value) throws JSONException {
        testValidity(value);
        Object object = opt(key);
        if (object == null) {
            put(key, new JSONArray().put(value));
        } else if (object instanceof JSONArray) {
            put(key, ((JSONArray)object).put(value));
        } else {
            throw new JSONException("JSONObject[" + key +
                    "] is not a JSONArray.");
        }
        return this;
    }


    /**
     * Produce a string from a double. The string "null" will be returned if
     * the number is not finite.
     * @param  d A double.
     * @return A String.
     */
    public static String doubleToString(double d) {
        if (Double.isInfinite(d) || Double.isNaN(d)) {
            return "null";
        }

// Shave off trailing zeros and decimal point, if possible.

        String string = Double.toString(d);
        if (string.indexOf('.') > 0 && string.indexOf('e') < 0 && 
        		string.indexOf('E') < 0) {
            while (string.endsWith("0")) {
                string = string.substring(0, string.length() - 1);
            }
            if (string.endsWith(".")) {
                string = string.substring(0, string.length() - 1);
            }
        }
        return string;
    }


    /**
     * Get the value object associated with a key.
     *
     * @param key   A key string.
     * @return      The object associated with the key.
     * @throws      JSONException if the key is not found.
     */
    public Object get(String key) throws JSONException {
        if (key == null) {
            throw new JSONException("Null key.");
        }
        Object object = opt(key);
        if (object == null) {
            throw new JSONException("JSONObject[" + quote(key) +
                    "] not found.");
        }
        return object;
    }


    /**
     * Get the boolean value associated with a key.
     *
     * @param key   A key string.
     * @return      The truth.
     * @throws      JSONException
     *  if the value is not a Boolean or the String "true" or "false".
     */
    public boolean getBoolean(String key) throws JSONException {
        Object object = get(key);
        if (object.equals(Boolean.FALSE) ||
                (object instanceof String &&
                ((String)object).equalsIgnoreCase("false"))) {
            return false;
        } else if (object.equals(Boolean.TRUE) ||
                (object instanceof String &&
                ((String)object).equalsIgnoreCase("true"))) {
            return true;
        }
        throw new JSONException("JSONObject[" + quote(key) +
                "] is not a Boolean.");
    }


    /**
     * Get the double value associated with a key.
     * @param key   A key string.
     * @return      The numeric value.
     * @throws JSONException if the key is not found or
     *  if the value is not a Number object and cannot be converted to a number.
     */
    public double getDouble(String key) throws JSONException {
        Object object = get(key);
        try {
            return object instanceof Number ?
                ((Number)object).doubleValue() :
                Double.parseDouble((String)object);
        } catch (Exception e) {
            throw new JSONException("JSONObject[" + quote(key) +
                "] is not a number.");
        }
    }


    /**
     * Get the int value associated with a key. 
     *
     * @param key   A key string.
     * @return      The integer value.
     * @throws   JSONException if the key is not found or if the value cannot
     *  be converted to an integer.
     */
    public int getInt(String key) throws JSONException {
        Object object = get(key);
        try {
            return object instanceof Number ?
                ((Number)object).intValue() :
                Integer.parseInt((String)object);
        } catch (Exception e) {
            throw new JSONException("JSONObject[" + quote(key) +
                "] is not an int.");
        }
    }


    /**
     * Get the JSONArray value associated with a key.
     *
     * @param key   A key string.
     * @return      A JSONArray which is the value.
     * @throws      JSONException if the key is not found or
     *  if the value is not a JSONArray.
     */
    public JSONArray getJSONArray(String key) throws JSONException {
        Object object = get(key);
        if (object instanceof JSONArray) {
            return (JSONArray)object;
        }
        throw new JSONException("JSONObject[" + quote(key) +
                "] is not a JSONArray.");
    }


    /**
     * Get the JSONObject value associated with a key.
     *
     * @param key   A key string.
     * @return      A JSONObject which is the value.
     * @throws      JSONException if the key is not found or
     *  if the value is not a JSONObject.
     */
    public JSONObject getJSONObject(String key) throws JSONException {
        Object object = get(key);
        if (object instanceof JSONObject) {
            return (JSONObject)object;
        }
        throw new JSONException("JSONObject[" + quote(key) +
                "] is not a JSONObject.");
    }


    /**
     * Get the long value associated with a key. 
     *
     * @param key   A key string.
     * @return      The long value.
     * @throws   JSONException if the key is not found or if the value cannot
     *  be converted to a long.
     */
    public long getLong(String key) throws JSONException {
        Object object = get(key);
        try {
            return object instanceof Number ?
                ((Number)object).longValue() :
                Long.parseLong((String)object);
        } catch (Exception e) {
            throw new JSONException("JSONObject[" + quote(key) +
                "] is not a long.");
        }
    }


    /**
     * Get an array of field names from a JSONObject.
     *
     * @return An array of field names, or null if there are no names.
     */
    public static String[] getNames(JSONObject jo) {
        int length = jo.length();
        if (length == 0) {
            return null;
        }
        Iterator iterator = jo.keys();
        String[] names = new String[length];
        int i = 0;
        while (iterator.hasNext()) {
            names[i] = (String)iterator.next();
            i += 1;
        }
        return names;
    }


    /**
     * Get an array of field names from an Object.
     *
     * @return An array of field names, or null if there are no names.
     */
    public static String[] getNames(Object object) {
        if (object == null) {
            return null;
        }
        Class klass = object.getClass();
        Field[] fields = klass.getFields();
        int length = fields.length;
        if (length == 0) {
            return null;
        }
        String[] names = new String[length];
        for (int i = 0; i < length; i += 1) {
            names[i] = fields[i].getName();
        }
        return names;
    }


    /**
     * Get the string associated with a key.
     *
     * @param key   A key string.
     * @return      A string which is the value.
     * @throws   JSONException if the key is not found.
     */
    public String getString(String key) throws JSONException {
<<<<<<< HEAD
        if(isNull(key)){
            return null;
        }
        return get(key).toString();
=======
        Object object = get(key);
        return object == NULL ? null : object.toString();
>>>>>>> 449641a0
    }


    /**
     * Determine if the JSONObject contains a specific key.
     * @param key   A key string.
     * @return      true if the key exists in the JSONObject.
     */
    public boolean has(String key) {
        return this.map.containsKey(key);
    }
    
    
    /**
     * Increment a property of a JSONObject. If there is no such property,
     * create one with a value of 1. If there is such a property, and if
     * it is an Integer, Long, Double, or Float, then add one to it.
     * @param key  A key string.
     * @return this.
     * @throws JSONException If there is already a property with this name
     * that is not an Integer, Long, Double, or Float.
     */
    public JSONObject increment(String key) throws JSONException {
        Object value = opt(key);
        if (value == null) {
            put(key, 1);
        } else if (value instanceof Integer) {
            put(key, ((Integer)value).intValue() + 1);
        } else if (value instanceof Long) {
            put(key, ((Long)value).longValue() + 1);                
        } else if (value instanceof Double) {
            put(key, ((Double)value).doubleValue() + 1);                
        } else if (value instanceof Float) {
            put(key, ((Float)value).floatValue() + 1);                
        } else {
            throw new JSONException("Unable to increment [" + quote(key) + "].");
        }
        return this;
    }


    /**
     * Determine if the value associated with the key is null or if there is
     *  no value.
     * @param key   A key string.
     * @return      true if there is no value associated with the key or if
     *  the value is the JSONObject.NULL object.
     */
    public boolean isNull(String key) {
        return JSONObject.NULL.equals(opt(key));
    }


    /**
     * Get an enumeration of the keys of the JSONObject.
     *
     * @return An iterator of the keys.
     */
    public Iterator keys() {
        return this.map.keySet().iterator();
    }


    /**
     * Get the number of keys stored in the JSONObject.
     *
     * @return The number of keys in the JSONObject.
     */
    public int length() {
        return this.map.size();
    }


    /**
     * Produce a JSONArray containing the names of the elements of this
     * JSONObject.
     * @return A JSONArray containing the key strings, or null if the JSONObject
     * is empty.
     */
    public JSONArray names() {
        JSONArray ja = new JSONArray();
        Iterator  keys = keys();
        while (keys.hasNext()) {
            ja.put(keys.next());
        }
        return ja.length() == 0 ? null : ja;
    }

    /**
     * Produce a string from a Number.
     * @param  number A Number
     * @return A String.
     * @throws JSONException If n is a non-finite number.
     */
    public static String numberToString(Number number)
            throws JSONException {
        if (number == null) {
            throw new JSONException("Null pointer");
        }
        testValidity(number);

// Shave off trailing zeros and decimal point, if possible.

        String string = number.toString();
        if (string.indexOf('.') > 0 && string.indexOf('e') < 0 && 
        		string.indexOf('E') < 0) {
            while (string.endsWith("0")) {
                string = string.substring(0, string.length() - 1);
            }
            if (string.endsWith(".")) {
                string = string.substring(0, string.length() - 1);
            }
        }
        return string;
    }


    /**
     * Get an optional value associated with a key.
     * @param key   A key string.
     * @return      An object which is the value, or null if there is no value.
     */
    public Object opt(String key) {
        return key == null ? null : this.map.get(key);
    }


    /**
     * Get an optional boolean associated with a key.
     * It returns false if there is no such key, or if the value is not
     * Boolean.TRUE or the String "true".
     *
     * @param key   A key string.
     * @return      The truth.
     */
    public boolean optBoolean(String key) {
        return optBoolean(key, false);
    }


    /**
     * Get an optional boolean associated with a key.
     * It returns the defaultValue if there is no such key, or if it is not
     * a Boolean or the String "true" or "false" (case insensitive).
     *
     * @param key              A key string.
     * @param defaultValue     The default.
     * @return      The truth.
     */
    public boolean optBoolean(String key, boolean defaultValue) {
        try {
            return getBoolean(key);
        } catch (Exception e) {
            return defaultValue;
        }
    }


    /**
     * Get an optional double associated with a key,
     * or NaN if there is no such key or if its value is not a number.
     * If the value is a string, an attempt will be made to evaluate it as
     * a number.
     *
     * @param key   A string which is the key.
     * @return      An object which is the value.
     */
    public double optDouble(String key) {
        return optDouble(key, Double.NaN);
    }


    /**
     * Get an optional double associated with a key, or the
     * defaultValue if there is no such key or if its value is not a number.
     * If the value is a string, an attempt will be made to evaluate it as
     * a number.
     *
     * @param key   A key string.
     * @param defaultValue     The default.
     * @return      An object which is the value.
     */
    public double optDouble(String key, double defaultValue) {
        try {
            return getDouble(key);
        } catch (Exception e) {
            return defaultValue;
        }
    }


    /**
     * Get an optional int value associated with a key,
     * or zero if there is no such key or if the value is not a number.
     * If the value is a string, an attempt will be made to evaluate it as
     * a number.
     *
     * @param key   A key string.
     * @return      An object which is the value.
     */
    public int optInt(String key) {
        return optInt(key, 0);
    }


    /**
     * Get an optional int value associated with a key,
     * or the default if there is no such key or if the value is not a number.
     * If the value is a string, an attempt will be made to evaluate it as
     * a number.
     *
     * @param key   A key string.
     * @param defaultValue     The default.
     * @return      An object which is the value.
     */
    public int optInt(String key, int defaultValue) {
        try {
            return getInt(key);
        } catch (Exception e) {
            return defaultValue;
        }
    }


    /**
     * Get an optional JSONArray associated with a key.
     * It returns null if there is no such key, or if its value is not a
     * JSONArray.
     *
     * @param key   A key string.
     * @return      A JSONArray which is the value.
     */
    public JSONArray optJSONArray(String key) {
        Object o = opt(key);
        return o instanceof JSONArray ? (JSONArray)o : null;
    }


    /**
     * Get an optional JSONObject associated with a key.
     * It returns null if there is no such key, or if its value is not a
     * JSONObject.
     *
     * @param key   A key string.
     * @return      A JSONObject which is the value.
     */
    public JSONObject optJSONObject(String key) {
        Object object = opt(key);
        return object instanceof JSONObject ? (JSONObject)object : null;
    }


    /**
     * Get an optional long value associated with a key,
     * or zero if there is no such key or if the value is not a number.
     * If the value is a string, an attempt will be made to evaluate it as
     * a number.
     *
     * @param key   A key string.
     * @return      An object which is the value.
     */
    public long optLong(String key) {
        return optLong(key, 0);
    }


    /**
     * Get an optional long value associated with a key,
     * or the default if there is no such key or if the value is not a number.
     * If the value is a string, an attempt will be made to evaluate it as
     * a number.
     *
     * @param key          A key string.
     * @param defaultValue The default.
     * @return             An object which is the value.
     */
    public long optLong(String key, long defaultValue) {
        try {
            return getLong(key);
        } catch (Exception e) {
            return defaultValue;
        }
    }


    /**
     * Get an optional string associated with a key.
     * It returns an empty string if there is no such key. If the value is not
     * a string and is not null, then it is converted to a string.
     *
     * @param key   A key string.
     * @return      A string which is the value.
     */
    public String optString(String key) {
        return optString(key, "");
    }


    /**
     * Get an optional string associated with a key.
     * It returns the defaultValue if there is no such key.
     *
     * @param key   A key string.
     * @param defaultValue     The default.
     * @return      A string which is the value.
     */
    public String optString(String key, String defaultValue) {
        Object object = opt(key);
        return NULL.equals(object) ? defaultValue : object.toString();        
    }


    private void populateMap(Object bean) {
        Class klass = bean.getClass();

// If klass is a System class then set includeSuperClass to false. 

        boolean includeSuperClass = klass.getClassLoader() != null;

        Method[] methods = (includeSuperClass) ?
                klass.getMethods() : klass.getDeclaredMethods();
        for (int i = 0; i < methods.length; i += 1) {
            try {
                Method method = methods[i];
                if (Modifier.isPublic(method.getModifiers())) {
                    String name = method.getName();
                    String key = "";
                    if (name.startsWith("get")) {
                        if (name.equals("getClass") || 
                                name.equals("getDeclaringClass")) {
                            key = "";
                        } else {
                            key = name.substring(3);
                        }
                    } else if (name.startsWith("is")) {
                        key = name.substring(2);
                    }
                    if (key.length() > 0 &&
                            Character.isUpperCase(key.charAt(0)) &&
                            method.getParameterTypes().length == 0) {
                        if (key.length() == 1) {
                            key = key.toLowerCase();
                        } else if (!Character.isUpperCase(key.charAt(1))) {
                            key = key.substring(0, 1).toLowerCase() +
                                key.substring(1);
                        }

                        Object result = method.invoke(bean, (Object[])null);
                        if (result != null) {
                            map.put(key, wrap(result));
                        }
                    }
                }
            } catch (Exception ignore) {
            }
        }
    }


    /**
     * Put a key/boolean pair in the JSONObject.
     *
     * @param key   A key string.
     * @param value A boolean which is the value.
     * @return this.
     * @throws JSONException If the key is null.
     */
    public JSONObject put(String key, boolean value) throws JSONException {
        put(key, value ? Boolean.TRUE : Boolean.FALSE);
        return this;
    }


    /**
     * Put a key/value pair in the JSONObject, where the value will be a
     * JSONArray which is produced from a Collection.
     * @param key   A key string.
     * @param value A Collection value.
     * @return      this.
     * @throws JSONException
     */
    public JSONObject put(String key, Collection value) throws JSONException {
        put(key, new JSONArray(value));
        return this;
    }


    /**
     * Put a key/double pair in the JSONObject.
     *
     * @param key   A key string.
     * @param value A double which is the value.
     * @return this.
     * @throws JSONException If the key is null or if the number is invalid.
     */
    public JSONObject put(String key, double value) throws JSONException {
        put(key, new Double(value));
        return this;
    }


    /**
     * Put a key/int pair in the JSONObject.
     *
     * @param key   A key string.
     * @param value An int which is the value.
     * @return this.
     * @throws JSONException If the key is null.
     */
    public JSONObject put(String key, int value) throws JSONException {
        put(key, new Integer(value));
        return this;
    }


    /**
     * Put a key/long pair in the JSONObject.
     *
     * @param key   A key string.
     * @param value A long which is the value.
     * @return this.
     * @throws JSONException If the key is null.
     */
    public JSONObject put(String key, long value) throws JSONException {
        put(key, new Long(value));
        return this;
    }


    /**
     * Put a key/value pair in the JSONObject, where the value will be a
     * JSONObject which is produced from a Map.
     * @param key   A key string.
     * @param value A Map value.
     * @return      this.
     * @throws JSONException
     */
    public JSONObject put(String key, Map value) throws JSONException {
        put(key, new JSONObject(value));
        return this;
    }


    /**
     * Put a key/value pair in the JSONObject. If the value is null,
     * then the key will be removed from the JSONObject if it is present.
     * @param key   A key string.
     * @param value An object which is the value. It should be of one of these
     *  types: Boolean, Double, Integer, JSONArray, JSONObject, Long, String,
     *  or the JSONObject.NULL object.
     * @return this.
     * @throws JSONException If the value is non-finite number
     *  or if the key is null.
     */
    public JSONObject put(String key, Object value) throws JSONException {
        if (key == null) {
            throw new JSONException("Null key.");
        }
        if (value != null) {
            testValidity(value);
            this.map.put(key, value);
        } else {
            remove(key);
        }
        return this;
    }


    /**
     * Put a key/value pair in the JSONObject, but only if the key and the
     * value are both non-null, and only if there is not already a member
     * with that name.
     * @param key
     * @param value
     * @return his.
     * @throws JSONException if the key is a duplicate
     */
    public JSONObject putOnce(String key, Object value) throws JSONException {
        if (key != null && value != null) {
            if (opt(key) != null) {
                throw new JSONException("Duplicate key \"" + key + "\"");
            }
            put(key, value);
        }
        return this;
    }


    /**
     * Put a key/value pair in the JSONObject, but only if the
     * key and the value are both non-null.
     * @param key   A key string.
     * @param value An object which is the value. It should be of one of these
     *  types: Boolean, Double, Integer, JSONArray, JSONObject, Long, String,
     *  or the JSONObject.NULL object.
     * @return this.
     * @throws JSONException If the value is a non-finite number.
     */
    public JSONObject putOpt(String key, Object value) throws JSONException {
        if (key != null && value != null) {
            put(key, value);
        }
        return this;
    }


    /**
     * Produce a string in double quotes with backslash sequences in all the
     * right places. A backslash will be inserted within </, producing <\/,
     * allowing JSON text to be delivered in HTML. In JSON text, a string 
     * cannot contain a control character or an unescaped quote or backslash.
     * @param string A String
     * @return  A String correctly formatted for insertion in a JSON text.
     */
    public static String quote(String string) {
        if (string == null || string.length() == 0) {
            return "\"\"";
        }

        char         b;
        char         c = 0;
        String       hhhh;
        int          i;
        int          len = string.length();
        StringBuffer sb = new StringBuffer(len + 4);

        sb.append('"');
        for (i = 0; i < len; i += 1) {
            b = c;
            c = string.charAt(i);
            switch (c) {
            case '\\':
            case '"':
                sb.append('\\');
                sb.append(c);
                break;
            case '/':
                if (b == '<') {
                    sb.append('\\');
                }
                sb.append(c);
                break;
            case '\b':
                sb.append("\\b");
                break;
            case '\t':
                sb.append("\\t");
                break;
            case '\n':
                sb.append("\\n");
                break;
            case '\f':
                sb.append("\\f");
                break;
            case '\r':
                sb.append("\\r");
                break;
            default:
                if (c < ' ' || (c >= '\u0080' && c < '\u00a0') ||
                               (c >= '\u2000' && c < '\u2100')) {
                    hhhh = "000" + Integer.toHexString(c);
                    sb.append("\\u" + hhhh.substring(hhhh.length() - 4));
                } else {
                    sb.append(c);
                }
            }
        }
        sb.append('"');
        return sb.toString();
    }

    /**
     * Remove a name and its value, if present.
     * @param key The name to be removed.
     * @return The value that was associated with the name,
     * or null if there was no value.
     */
    public Object remove(String key) {
        return this.map.remove(key);
    }

    /**
     * Get an enumeration of the keys of the JSONObject.
     * The keys will be sorted alphabetically.
     *
     * @return An iterator of the keys.
     */
    public Iterator sortedKeys() {
      return new TreeSet(this.map.keySet()).iterator();
    }

    /**
     * Try to convert a string into a number, boolean, or null. If the string
     * can't be converted, return the string.
     * @param string A String.
     * @return A simple JSON value.
     */
    public static Object stringToValue(String string) {
        if (string.equals("")) {
            return string;
        }
        if (string.equalsIgnoreCase("true")) {
            return Boolean.TRUE;
        }
        if (string.equalsIgnoreCase("false")) {
            return Boolean.FALSE;
        }
        if (string.equalsIgnoreCase("null")) {
            return JSONObject.NULL;
        }

        /*
         * If it might be a number, try converting it. 
         * We support the non-standard 0x- convention. 
         * If a number cannot be produced, then the value will just
         * be a string. Note that the 0x-, plus, and implied string
         * conventions are non-standard. A JSON parser may accept
         * non-JSON forms as long as it accepts all correct JSON forms.
         */

        char b = string.charAt(0);
        if ((b >= '0' && b <= '9') || b == '.' || b == '-' || b == '+') {
            if (b == '0' && string.length() > 2 &&
                        (string.charAt(1) == 'x' || string.charAt(1) == 'X')) {
                try {
                    return new Integer(Integer.parseInt(string.substring(2), 16));
                } catch (Exception ignore) {
                }
            }
            try {
                if (string.indexOf('.') > -1 || 
                        string.indexOf('e') > -1 || string.indexOf('E') > -1) {
                    return Double.valueOf(string);
                } else {
                    Long myLong = new Long(string);
                    if (myLong.longValue() == myLong.intValue()) {
                        return new Integer(myLong.intValue());
                    } else {
                        return myLong;
                    }
                }
            }  catch (Exception ignore) {
            }
        }
        return string;
    }


    /**
     * Throw an exception if the object is a NaN or infinite number.
     * @param o The object to test.
     * @throws JSONException If o is a non-finite number.
     */
    public static void testValidity(Object o) throws JSONException {
        if (o != null) {
            if (o instanceof Double) {
                if (((Double)o).isInfinite() || ((Double)o).isNaN()) {
                    throw new JSONException(
                        "JSON does not allow non-finite numbers.");
                }
            } else if (o instanceof Float) {
                if (((Float)o).isInfinite() || ((Float)o).isNaN()) {
                    throw new JSONException(
                        "JSON does not allow non-finite numbers.");
                }
            }
        }
    }


    /**
     * Produce a JSONArray containing the values of the members of this
     * JSONObject.
     * @param names A JSONArray containing a list of key strings. This
     * determines the sequence of the values in the result.
     * @return A JSONArray of values.
     * @throws JSONException If any of the values are non-finite numbers.
     */
    public JSONArray toJSONArray(JSONArray names) throws JSONException {
        if (names == null || names.length() == 0) {
            return null;
        }
        JSONArray ja = new JSONArray();
        for (int i = 0; i < names.length(); i += 1) {
            ja.put(this.opt(names.getString(i)));
        }
        return ja;
    }

    /**
     * Make a JSON text of this JSONObject. For compactness, no whitespace
     * is added. If this would not result in a syntactically correct JSON text,
     * then null will be returned instead.
     * <p>
     * Warning: This method assumes that the data structure is acyclical.
     *
     * @return a printable, displayable, portable, transmittable
     *  representation of the object, beginning
     *  with <code>{</code>&nbsp;<small>(left brace)</small> and ending
     *  with <code>}</code>&nbsp;<small>(right brace)</small>.
     */
    public String toString() {
        try {
            Iterator     keys = keys();
            StringBuffer sb = new StringBuffer("{");

            while (keys.hasNext()) {
                if (sb.length() > 1) {
                    sb.append(',');
                }
                Object o = keys.next();
                sb.append(quote(o.toString()));
                sb.append(':');
                sb.append(valueToString(this.map.get(o)));
            }
            sb.append('}');
            return sb.toString();
        } catch (Exception e) {
            return null;
        }
    }


    /**
     * Make a prettyprinted JSON text of this JSONObject.
     * <p>
     * Warning: This method assumes that the data structure is acyclical.
     * @param indentFactor The number of spaces to add to each level of
     *  indentation.
     * @return a printable, displayable, portable, transmittable
     *  representation of the object, beginning
     *  with <code>{</code>&nbsp;<small>(left brace)</small> and ending
     *  with <code>}</code>&nbsp;<small>(right brace)</small>.
     * @throws JSONException If the object contains an invalid number.
     */
    public String toString(int indentFactor) throws JSONException {
        return toString(indentFactor, 0);
    }


    /**
     * Make a prettyprinted JSON text of this JSONObject.
     * <p>
     * Warning: This method assumes that the data structure is acyclical.
     * @param indentFactor The number of spaces to add to each level of
     *  indentation.
     * @param indent The indentation of the top level.
     * @return a printable, displayable, transmittable
     *  representation of the object, beginning
     *  with <code>{</code>&nbsp;<small>(left brace)</small> and ending
     *  with <code>}</code>&nbsp;<small>(right brace)</small>.
     * @throws JSONException If the object contains an invalid number.
     */
    String toString(int indentFactor, int indent) throws JSONException {
        int i;
        int length = this.length();
        if (length == 0) {
            return "{}";
        }
        Iterator     keys = sortedKeys();
        int          newindent = indent + indentFactor;
        Object       object;
        StringBuffer sb = new StringBuffer("{");
        if (length == 1) {
            object = keys.next();
            sb.append(quote(object.toString()));
            sb.append(": ");
            sb.append(valueToString(this.map.get(object), indentFactor,
                    indent));
        } else {
            while (keys.hasNext()) {
                object = keys.next();
                if (sb.length() > 1) {
                    sb.append(",\n");
                } else {
                    sb.append('\n');
                }
                for (i = 0; i < newindent; i += 1) {
                    sb.append(' ');
                }
                sb.append(quote(object.toString()));
                sb.append(": ");
                sb.append(valueToString(this.map.get(object), indentFactor,
                        newindent));
            }
            if (sb.length() > 1) {
                sb.append('\n');
                for (i = 0; i < indent; i += 1) {
                    sb.append(' ');
                }
            }
        }
        sb.append('}');
        return sb.toString();
    }


    /**
     * Make a JSON text of an Object value. If the object has an
     * value.toJSONString() method, then that method will be used to produce
     * the JSON text. The method is required to produce a strictly
     * conforming text. If the object does not contain a toJSONString
     * method (which is the most common case), then a text will be
     * produced by other means. If the value is an array or Collection,
     * then a JSONArray will be made from it and its toJSONString method
     * will be called. If the value is a MAP, then a JSONObject will be made
     * from it and its toJSONString method will be called. Otherwise, the
     * value's toString method will be called, and the result will be quoted.
     *
     * <p>
     * Warning: This method assumes that the data structure is acyclical.
     * @param value The value to be serialized.
     * @return a printable, displayable, transmittable
     *  representation of the object, beginning
     *  with <code>{</code>&nbsp;<small>(left brace)</small> and ending
     *  with <code>}</code>&nbsp;<small>(right brace)</small>.
     * @throws JSONException If the value is or contains an invalid number.
     */
    public static String valueToString(Object value) throws JSONException {
        if (value == null || value.equals(null)) {
            return "null";
        }
        if (value instanceof JSONString) {
            Object object;
            try {
                object = ((JSONString)value).toJSONString();
            } catch (Exception e) {
                throw new JSONException(e);
            }
            if (object instanceof String) {
                return (String)object;
            }
            throw new JSONException("Bad value from toJSONString: " + object);
        }
        if (value instanceof Number) {
            return numberToString((Number) value);
        }
        if (value instanceof Boolean || value instanceof JSONObject ||
                value instanceof JSONArray) {
            return value.toString();
        }
        if (value instanceof Map) {
            return new JSONObject((Map)value).toString();
        }
        if (value instanceof Collection) {
            return new JSONArray((Collection)value).toString();
        }
        if (value.getClass().isArray()) {
            return new JSONArray(value).toString();
        }
        return quote(value.toString());
    }


    /**
     * Make a prettyprinted JSON text of an object value.
     * <p>
     * Warning: This method assumes that the data structure is acyclical.
     * @param value The value to be serialized.
     * @param indentFactor The number of spaces to add to each level of
     *  indentation.
     * @param indent The indentation of the top level.
     * @return a printable, displayable, transmittable
     *  representation of the object, beginning
     *  with <code>{</code>&nbsp;<small>(left brace)</small> and ending
     *  with <code>}</code>&nbsp;<small>(right brace)</small>.
     * @throws JSONException If the object contains an invalid number.
     */
     static String valueToString(Object value, int indentFactor, int indent)
            throws JSONException {
        if (value == null || value.equals(null)) {
            return "null";
        }
        try {
            if (value instanceof JSONString) {
                Object o = ((JSONString)value).toJSONString();
                if (o instanceof String) {
                    return (String)o;
                }
            }
        } catch (Exception ignore) {
        }
        if (value instanceof Number) {
            return numberToString((Number) value);
        }
        if (value instanceof Boolean) {
            return value.toString();
        }
        if (value instanceof JSONObject) {
            return ((JSONObject)value).toString(indentFactor, indent);
        }
        if (value instanceof JSONArray) {
            return ((JSONArray)value).toString(indentFactor, indent);
        }
        if (value instanceof Map) {
            return new JSONObject((Map)value).toString(indentFactor, indent);
        }
        if (value instanceof Collection) {
            return new JSONArray((Collection)value).toString(indentFactor, indent);
        }
        if (value.getClass().isArray()) {
            return new JSONArray(value).toString(indentFactor, indent);
        }
        return quote(value.toString());
    }


     /**
      * Wrap an object, if necessary. If the object is null, return the NULL 
      * object. If it is an array or collection, wrap it in a JSONArray. If 
      * it is a map, wrap it in a JSONObject. If it is a standard property 
      * (Double, String, et al) then it is already wrapped. Otherwise, if it 
      * comes from one of the java packages, turn it into a string. And if 
      * it doesn't, try to wrap it in a JSONObject. If the wrapping fails,
      * then null is returned.
      *
      * @param object The object to wrap
      * @return The wrapped value
      */
     public static Object wrap(Object object) {
         try {
             if (object == null) {
                 return NULL;
             }
             if (object instanceof JSONObject || object instanceof JSONArray  || 
                     NULL.equals(object)      || object instanceof JSONString || 
                     object instanceof Byte   || object instanceof Character  ||
                     object instanceof Short  || object instanceof Integer    ||
                     object instanceof Long   || object instanceof Boolean    || 
                     object instanceof Float  || object instanceof Double     ||
                     object instanceof String) {
                 return object;
             }
             
             if (object instanceof Collection) {
                 return new JSONArray((Collection)object);
             }
             if (object.getClass().isArray()) {
                 return new JSONArray(object);
             }
             if (object instanceof Map) {
                 return new JSONObject((Map)object);
             }
             Package objectPackage = object.getClass().getPackage();
             String objectPackageName = ( objectPackage != null ? objectPackage.getName() : "" );
             if (objectPackageName.startsWith("java.") ||
                     objectPackageName.startsWith("javax.") ||
                     object.getClass().getClassLoader() == null) {
                 return object.toString();
             }
             return new JSONObject(object);
         } catch(Exception exception) {
             return null;
         }
     }

     
     /**
      * Write the contents of the JSONObject as JSON text to a writer.
      * For compactness, no whitespace is added.
      * <p>
      * Warning: This method assumes that the data structure is acyclical.
      *
      * @return The writer.
      * @throws JSONException
      */
     public Writer write(Writer writer) throws JSONException {
        try {
            boolean  commanate = false;
            Iterator keys = keys();
            writer.write('{');

            while (keys.hasNext()) {
                if (commanate) {
                    writer.write(',');
                }
                Object key = keys.next();
                writer.write(quote(key.toString()));
                writer.write(':');
                Object value = this.map.get(key);
                if (value instanceof JSONObject) {
                    ((JSONObject)value).write(writer);
                } else if (value instanceof JSONArray) {
                    ((JSONArray)value).write(writer);
                } else {
                    writer.write(valueToString(value));
                }
                commanate = true;
            }
            writer.write('}');
            return writer;
        } catch (IOException exception) {
            throw new JSONException(exception);
        }
     }
}<|MERGE_RESOLUTION|>--- conflicted
+++ resolved
@@ -627,15 +627,8 @@
      * @throws   JSONException if the key is not found.
      */
     public String getString(String key) throws JSONException {
-<<<<<<< HEAD
-        if(isNull(key)){
-            return null;
-        }
-        return get(key).toString();
-=======
         Object object = get(key);
         return object == NULL ? null : object.toString();
->>>>>>> 449641a0
     }
 
 
