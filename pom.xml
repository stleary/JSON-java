<project xmlns="http://maven.apache.org/POM/4.0.0" xmlns:xsi="http://www.w3.org/2001/XMLSchema-instance" xsi:schemaLocation="http://maven.apache.org/POM/4.0.0 http://maven.apache.org/xsd/maven-4.0.0.xsd">
    <modelVersion>4.0.0</modelVersion>

    <groupId>org.json</groupId>
    <artifactId>json</artifactId>
    <version>20231013</version>
    <packaging>bundle</packaging>

    <name>JSON in Java</name>
    <description>
        JSON is a light-weight, language independent, data interchange format.
        See http://www.JSON.org/

        The files in this package implement JSON encoders/decoders in Java.
        It also includes the capability to convert between JSON and XML, HTTP
        headers, Cookies, and CDL.

        This is a reference implementation. There are a large number of JSON packages
        in Java. Perhaps someday the Java community will standardize on one. Until
        then, choose carefully.
    </description>
    <url>https://github.com/douglascrockford/JSON-java</url>

    <scm>
        <url>https://github.com/douglascrockford/JSON-java.git</url>
        <connection>scm:git:git://github.com/douglascrockford/JSON-java.git</connection>
        <developerConnection>scm:git:git@github.com:douglascrockford/JSON-java.git</developerConnection>
    </scm>

    <licenses>
        <license>
            <name>Public Domain</name>
            <url>https://github.com/stleary/JSON-java/blob/master/LICENSE</url>
            <distribution>repo</distribution>
        </license>
    </licenses>

    <developers>
        <developer>
            <name>Douglas Crockford</name>
            <email>douglas@crockford.com</email>
        </developer>
    </developers>

    <properties>
        <project.build.sourceEncoding>UTF-8</project.build.sourceEncoding>
    </properties>

<<<<<<< HEAD
    <distributionManagement>
        <repository>
            <id>ossrh</id>
            <name>Central Repository OSSRH</name>
            <url>https://oss.sonatype.org/service/local/staging/deploy/maven2/</url>
        </repository>
        <snapshotRepository>
            <id>ossrh</id>
            <url>https://oss.sonatype.org/content/repositories/snapshots</url>
        </snapshotRepository>
    </distributionManagement>

=======
>>>>>>> 996d3a5f
    <dependencies>
        <dependency>
            <groupId>junit</groupId>
            <artifactId>junit</artifactId>
            <version>4.13.2</version>
            <scope>test</scope>
        </dependency>
        <dependency>
            <groupId>com.jayway.jsonpath</groupId>
            <artifactId>json-path</artifactId>
            <version>2.1.0</version>
            <scope>test</scope>
        </dependency>
        <dependency>
            <groupId>org.mockito</groupId>
            <artifactId>mockito-core</artifactId>
            <version>4.2.0</version>
            <scope>test</scope>
        </dependency>
    </dependencies>

    <build>
        <plugins>
            <plugin>
                <groupId>org.apache.felix</groupId>
                <artifactId>maven-bundle-plugin</artifactId>
                <version>5.1.9</version>
                <extensions>true</extensions>
                <configuration>
                    <instructions>
                        <Export-Package>
                            org.json
                        </Export-Package>
                        <Bundle-SymbolicName>${project.artifactId}</Bundle-SymbolicName>
                    </instructions>
                </configuration>
            </plugin>
            <plugin>
                <groupId>org.apache.maven.plugins</groupId>
                <artifactId>maven-compiler-plugin</artifactId>
                <version>3.11.0</version>
                <configuration>
                    <source>1.8</source>
                    <target>1.8</target>
                </configuration>
            </plugin>
            <plugin>
                <groupId>org.apache.maven.plugins</groupId>
                <artifactId>maven-source-plugin</artifactId>
                <version>3.3.0</version>
                <executions>
                    <execution>
                        <id>attach-sources</id>
                        <goals>
                            <goal>jar-no-fork</goal>
                        </goals>
                    </execution>
                </executions>
            </plugin>
            <plugin>
                <groupId>org.apache.maven.plugins</groupId>
                <artifactId>maven-javadoc-plugin</artifactId>
                <version>3.5.0</version>
                <executions>
                    <execution>
                        <id>attach-javadocs</id>
                        <goals>
                            <goal>jar</goal>
                        </goals>
                        <configuration>
                            <additionalparam>-Xdoclint:none</additionalparam>
                        </configuration>
                    </execution>
                </executions>
            </plugin>
            <plugin>
                <groupId>org.apache.maven.plugins</groupId>
                <artifactId>maven-gpg-plugin</artifactId>
                <version>1.6</version>
                <executions>
                    <execution>
                        <id>sign-artifacts</id>
                        <phase>verify</phase>
                        <goals>
                            <goal>sign</goal>
                        </goals>
                        <configuration>
                            <gpgArguments>
                                <arg>--pinentry-mode</arg>
                                <arg>loopback</arg>
                            </gpgArguments>
                        </configuration>
                    </execution>
                </executions>
            </plugin>
            <plugin>
                <groupId>org.sonatype.plugins</groupId>
                <artifactId>nexus-staging-maven-plugin</artifactId>
                <version>1.6.3</version>
                <extensions>true</extensions>
                <configuration>
                    <serverId>ossrh</serverId>
                    <nexusUrl>https://oss.sonatype.org/</nexusUrl>
                    <autoReleaseAfterClose>false</autoReleaseAfterClose>
                </configuration>
            </plugin>
            <plugin>
                <groupId>org.moditect</groupId>
                <artifactId>moditect-maven-plugin</artifactId>
                <version>1.0.0.Final</version>
                <executions>
                    <execution>
                        <id>add-module-infos</id>
                        <phase>package</phase>
                        <goals>
                            <goal>add-module-info</goal>
                        </goals>
                        <configuration>
                            <jvmVersion>9</jvmVersion>
                            <module>
                                <moduleInfoSource>
                                    module org.json {
                                        exports org.json;
                                    }
                                </moduleInfoSource>
                            </module>
                        </configuration>
                    </execution>
                </executions>
            </plugin>
            <plugin>
                <groupId>org.apache.maven.plugins</groupId>
                <artifactId>maven-jar-plugin</artifactId>
                <version>3.3.0</version>
            </plugin>
        </plugins>
    </build>
</project><|MERGE_RESOLUTION|>--- conflicted
+++ resolved
@@ -46,7 +46,7 @@
         <project.build.sourceEncoding>UTF-8</project.build.sourceEncoding>
     </properties>
 
-<<<<<<< HEAD
+
     <distributionManagement>
         <repository>
             <id>ossrh</id>
@@ -59,8 +59,7 @@
         </snapshotRepository>
     </distributionManagement>
 
-=======
->>>>>>> 996d3a5f
+
     <dependencies>
         <dependency>
             <groupId>junit</groupId>
